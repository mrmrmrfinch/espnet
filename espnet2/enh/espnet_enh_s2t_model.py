--- conflicted
+++ resolved
@@ -1,10 +1,6 @@
 import logging
 import random
 from contextlib import contextmanager
-<<<<<<< HEAD
-from distutils.version import LooseVersion
-=======
->>>>>>> 57c05436
 from typing import Dict, List, Tuple, Union
 
 import torch
