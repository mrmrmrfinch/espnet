--- conflicted
+++ resolved
@@ -171,9 +171,10 @@
     echo "stage 4: Decoding"
     nj=16
     if [[ $(get_yaml.py ${train_config} model-module) = *transformer* ]] || \
-<<<<<<< HEAD
        [[ $(get_yaml.py ${train_config} model-module) = *conformer* ]] || \
-       [[ $(get_yaml.py ${train_config} model-module) = *maskctc* ]]; then
+       [[ $(get_yaml.py ${train_config} model-module) = *maskctc* ]] || \
+       [[ $(get_yaml.py ${train_config} etype) = transformer ]] || \
+       [[ $(get_yaml.py ${train_config} dtype) = transformer ]]; then
         average_opts=
         if ${use_valbest_average}; then
             recog_model=model.val${n_average}.avg.best
@@ -181,12 +182,6 @@
         else
             recog_model=model.last${n_average}.avg.best
         fi
-=======
-           [[ $(get_yaml.py ${train_config} model-module) = *conformer* ]] || \
-           [[ $(get_yaml.py ${train_config} etype) = transformer ]] || \
-           [[ $(get_yaml.py ${train_config} dtype) = transformer ]]; then
-        recog_model=model.last${n_average}.avg.best
->>>>>>> 384975aa
         average_checkpoints.py --backend ${backend} \
 			        --snapshots ${expdir}/results/snapshot.ep.* \
 			        --out ${expdir}/results/${recog_model} \
